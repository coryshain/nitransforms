--- conflicted
+++ resolved
@@ -166,7 +166,6 @@
             indexes = tuple(tuple(i) for i in indexes)
             return self._field[indexes]
 
-<<<<<<< HEAD
         return np.vstack(
             tuple(
                 map_coordinates(
@@ -174,24 +173,12 @@
                     ijk.T,
                     order=3,
                     mode="constant",
-                    cval=0,
+                    cval=np.nan,
                     prefilter=True,
                 )
                 for i in range(self.reference.ndim)
             )
         ).T
-=======
-        new_map = np.vstack(tuple(
-            map_coordinates(
-                self._field[..., i],
-                ijk.T,
-                order=3,
-                mode="constant",
-                cval=np.nan,
-                prefilter=True,
-            ) for i in range(self.reference.ndim)
-        )).T
->>>>>>> ce08e374
 
         # Set NaN values back to the original coordinates value = no displacement
         new_map[np.isnan(new_map)] = x[np.isnan(new_map)]
